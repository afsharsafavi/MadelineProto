<?php

/*
Copyright 2016-2018 Daniil Gentili
(https://daniil.it)
This file is part of MadelineProto.
MadelineProto is free software: you can redistribute it and/or modify it under the terms of the GNU Affero General Public License as published by the Free Software Foundation, either version 3 of the License, or (at your option) any later version.
MadelineProto is distributed in the hope that it will be useful, but WITHOUT ANY WARRANTY; without even the implied warranty of MERCHANTABILITY or FITNESS FOR A PARTICULAR PURPOSE.
See the GNU Affero General Public License for more details.
You should have received a copy of the GNU General Public License along with MadelineProto.
If not, see <http://www.gnu.org/licenses/>.
*/

namespace danog\MadelineProto\MTProtoTools;

/**
 * Manages updates.
 */
trait UpdateHandler
{
    private $pending_updates = [];
    private $updates_state = ['_' => 'MadelineProto.Updates_state', 'seq' => 0, 'pts' => 0, 'date' => 0, 'qts' => 0];
    private $got_state = false;
    private $channels_state = [];
    public $updates = [];
    public $updates_key = 0;

    public function pwr_update_handler($update)
    {
        if (isset($this->settings['pwr']['update_handler'])) {
            if (is_array($this->settings['pwr']['update_handler']) && $this->settings['pwr']['update_handler'][0] === false) {
                $this->settings['pwr']['update_handler'] = $this->settings['pwr']['update_handler'][1];
            }
            if (is_string($this->settings['pwr']['update_handler'])) {
                return $this->{$this->settings['pwr']['update_handler']}($update);
            }
            in_array($this->settings['pwr']['update_handler'], [['danog\\MadelineProto\\API', 'get_updates_update_handler'], 'get_updates_update_handler']) ? $this->get_updates_update_handler($update) : $this->settings['pwr']['update_handler']($update);
        }
    }

    public function get_updates_update_handler($update)
    {
        if (!$this->settings['updates']['handle_updates']) {
            return;
        }
        $this->updates[$this->updates_key++] = $update;
        //\danog\MadelineProto\Logger::log(['Stored ', $update);
    }

    public function get_updates($params = [])
    {
        if (!$this->settings['updates']['handle_updates']) {
            $this->settings['updates']['handle_updates'] = true;
        }
        array_walk($this->calls, function ($controller, $id) {
            if ($controller->getCallState() === \danog\MadelineProto\VoIP::CALL_STATE_ENDED) {
                $controller->discard();
            }
        });
        $time = microtime(true);

        try {
            try {
                if (($error = $this->recv_message($this->datacenter->curdc)) !== true) {
                    if ($error === -404) {
                        if ($this->datacenter->sockets[$this->datacenter->curdc]->temp_auth_key !== null) {
                            \danog\MadelineProto\Logger::log('WARNING: Resetting auth key...', \danog\MadelineProto\Logger::WARNING);
                            $this->datacenter->sockets[$this->datacenter->curdc]->temp_auth_key = null;
                            $this->init_authorization();

                            throw new \danog\MadelineProto\Exception('I had to recreate the temporary authorization key');
                        }
                    }

                    throw new \danog\MadelineProto\RPCErrorException($error, $error);
                }
                $only_updates = $this->handle_messages($this->datacenter->curdc);
            } catch (\danog\MadelineProto\NothingInTheSocketException $e) {
            }
            if (time() - $this->datacenter->sockets[$this->datacenter->curdc]->last_recv > $this->settings['updates']['getdifference_interval']) {
                $this->get_updates_difference();
            }
        } catch (\danog\MadelineProto\RPCErrorException $e) {
            if ($e->rpc !== 'RPC_CALL_FAIL') {
                throw $e;
            }
        } catch (\danog\MadelineProto\Exception $e) {
            $this->connect_to_all_dcs();
        }
        $default_params = ['offset' => 0, 'limit' => null, 'timeout' => 0];
        $params = array_merge($default_params, $params);
        $params['timeout'] = (int) ($params['timeout'] * 1000000 - (microtime(true) - $time));
        usleep($params['timeout'] > 0 ? $params['timeout'] : 0);
        if (empty($this->updates)) {
            return [];
        }
        if ($params['offset'] < 0) {
            $params['offset'] = array_reverse(array_keys((array) $this->updates))[abs($params['offset']) - 1];
        }
        $updates = [];
        if (isset($this->updates["\0*\0state"])) {
            unset($this->updates["\0*\0state"]);
        }
        $supdates = (array) $this->updates;
        ksort($supdates);
        foreach ($supdates as $key => $value) {
            if ($params['offset'] > $key) {
                unset($this->updates[$key]);
            } elseif ($params['limit'] === null || count($updates) < $params['limit']) {
                $updates[] = ['update_id' => $key, 'update' => $value];
            }
        }

        return $updates;
    }

    public function &load_channel_state($channel, $pts = 0)
    {
        if (!isset($this->channels_state[$channel])) {
            $this->channels_state[$channel] = ['pts' => $pts, 'sync_loading' => false];
        }

        return $this->channels_state[$channel];
    }

    public function set_channel_state($channel, $data)
    {
        if (isset($data['pts']) && $data['pts'] !== 0) {
            $this->load_channel_state($channel)['pts'] = $data['pts'];
        }
    }

    public function check_msg_id($message)
    {
        try {
            $peer_id = $this->get_info($message['to_id'])['bot_api_id'];
        } catch (\danog\MadelineProto\Exception $e) {
            return true;
        } catch (\danog\MadelineProto\RPCErrorException $e) {
            return true;
        }
        $message_id = $message['id'];
        if (!isset($this->msg_ids[$peer_id]) || $message_id > $this->msg_ids[$peer_id]) {
            $this->msg_ids[$peer_id] = $message_id;

            return true;
        }

        return false;
    }

    public function get_channel_difference($channel)
    {
        if (!$this->settings['updates']['handle_updates']) {
            return;
        }
        if ($this->load_channel_state($channel)['sync_loading']) {
            \danog\MadelineProto\Logger::log('Not fetching '.$channel.' difference, I am already fetching it');

            return;
        }
        $this->load_channel_state($channel)['sync_loading'] = true;
        $this->postpone_updates = true;

        try {
            $input = $this->get_info('channel#'.$channel);
            if (!isset($input['InputChannel'])) {
                throw new \danog\MadelineProto\Exception('This peer is not present in the internal peer database');
            }
            $input = $input['InputChannel'];
        } catch (\danog\MadelineProto\Exception $e) {
            return false;
        } catch (\danog\MadelineProto\RPCErrorException $e) {
            return false;
        } finally {
            $this->postpone_updates = false;
            $this->load_channel_state($channel)['sync_loading'] = false;
        }
        \danog\MadelineProto\Logger::log('Fetching '.$channel.' difference...', \danog\MadelineProto\Logger::ULTRA_VERBOSE);
        $this->load_channel_state($channel)['sync_loading'] = true;
        $this->postpone_updates = true;

        try {
            $difference = $this->method_call('updates.getChannelDifference', ['channel' => $input, 'filter' => ['_' => 'channelMessagesFilterEmpty'], 'pts' => $this->load_channel_state($channel)['pts'], 'limit' => 30], ['datacenter' => $this->datacenter->curdc]);
        } catch (\danog\MadelineProto\RPCErrorException $e) {
            if ($e->getMessage() === "You haven't joined this channel/supergroup") {
                return false;
            }

            throw $e;
        } catch (\danog\MadelineProto\PTSException $e) {
            \danog\MadelineProto\Logger::log($e->getMessage());
            unset($this->channels_state[$channel]);
<<<<<<< HEAD

            return; //$this->get_channel_difference($channel);
=======
            $this->load_channel_state($channel)['sync_loading'] = false;

            return false; //$this->get_channel_difference($channel);
>>>>>>> 164f833f
        } finally {
            $this->postpone_updates = false;
            $this->load_channel_state($channel)['sync_loading'] = false;
        }
        unset($input);

        switch ($difference['_']) {
            case 'updates.channelDifferenceEmpty':
                $this->set_channel_state($channel, $difference);
                break;
            case 'updates.channelDifference':
                $this->load_channel_state($channel)['sync_loading'] = true;
                $this->postpone_updates = true;

                try {
                    $this->set_channel_state($channel, $difference);
                    $this->handle_update_messages($difference['new_messages'], $channel);
                    $this->handle_multiple_update($difference['other_updates'], [], $channel);
                } finally {
                    $this->postpone_updates = false;
                    $this->load_channel_state($channel)['sync_loading'] = false;
                }
                if (!$difference['final']) {
                    unset($difference);
                    $this->get_channel_difference($channel);
                }
                break;
            case 'updates.channelDifferenceTooLong':
                \danog\MadelineProto\Logger::log('Got '.$difference['_'], \danog\MadelineProto\Logger::VERBOSE);
                $this->load_channel_state($channel)['sync_loading'] = true;
                $this->postpone_updates = true;

                try {
                    $this->set_channel_state($channel, $difference);
                    $this->handle_update_messages($difference['messages'], $channel);
                    unset($difference);
                } finally {
                    $this->postpone_updates = false;
                    $this->load_channel_state($channel)['sync_loading'] = false;
                }
                $this->get_channel_difference($channel);
                break;
            default:
                throw new \danog\MadelineProto\Exception('Unrecognized update difference received: '.var_export($difference, true));
                break;
        }
        $this->handle_pending_updates();
    }

    public function set_update_state($data)
    {
        if (isset($data['pts']) && $data['pts'] !== 0) {
            $this->load_update_state()['pts'] = $data['pts'];
        }
        if (isset($data['qts']) && $data['qts'] !== 0) {
            $this->load_update_state()['qts'] = $data['qts'];
        }
        if (isset($data['seq']) && $data['seq'] !== 0) {
            $this->load_update_state()['seq'] = $data['seq'];
        }
        if (isset($data['date']) && $data['date'] > $this->load_update_state()['date']) {
            $this->load_update_state()['date'] = $data['date'];
        }
    }

    public function &load_update_state()
    {
        if (!isset($this->updates_state['qts'])) {
            $this->updates_state['qts'] = 0;
        }
        if (!$this->got_state) {
            $this->got_state = true;
            $this->set_update_state($this->get_updates_state());
        }

        return $this->updates_state;
    }

    public function get_updates_difference()
    {
        if (!$this->settings['updates']['handle_updates']) {
            return;
        }
        if ($this->updates_state['sync_loading']) {
            \danog\MadelineProto\Logger::log('Not fetching normal difference, I am already fetching it');

            return false;
        }
        $this->updates_state['sync_loading'] = true;
        $this->postpone_updates = true;
        \danog\MadelineProto\Logger::log('Fetching normal difference...', \danog\MadelineProto\Logger::ULTRA_VERBOSE);
        while (!isset($difference)) {
            try {
                $difference = $this->method_call('updates.getDifference', ['pts' => $this->load_update_state()['pts'], 'date' => $this->load_update_state()['date'], 'qts' => $this->load_update_state()['qts']], ['datacenter' => $this->datacenter->curdc]);
            } catch (\danog\MadelineProto\PTSException $e) {
                $this->updates_state['sync_loading'] = false;
                $this->got_state = false;
            } finally {
                $this->postpone_updates = false;
                $this->updates_state['sync_loading'] = false;
            }
        }
        \danog\MadelineProto\Logger::log('Got '.$difference['_'], \danog\MadelineProto\Logger::ULTRA_VERBOSE);
        $this->postpone_updates = true;
        $this->updates_state['sync_loading'] = true;

        try {
            switch ($difference['_']) {
                case 'updates.differenceEmpty':
                    $this->set_update_state($difference);
                    break;
                case 'updates.difference':
                    $this->updates_state['sync_loading'] = true;
                    $this->handle_multiple_update($difference['other_updates']);
                    foreach ($difference['new_encrypted_messages'] as $encrypted) {
                        $this->handle_encrypted_update(['_' => 'updateNewEncryptedMessage', 'message' => $encrypted], true);
                    }
                    $this->handle_update_messages($difference['new_messages']);
                    $this->set_update_state($difference['state']);
                    break;
                case 'updates.differenceSlice':
                    $this->updates_state['sync_loading'] = true;
                    $this->handle_multiple_update($difference['other_updates']);
                    $this->handle_update_messages($difference['new_messages']);
                    $this->set_update_state($difference['intermediate_state']);
                    unset($difference);
                    $this->updates_state['sync_loading'] = false;
                    $this->get_updates_difference();
                    break;
                default:
                    throw new \danog\MadelineProto\Exception('Unrecognized update difference received: '.var_export($difference, true));
                    break;
            }
        } finally {
            $this->postpone_updates = false;
            $this->updates_state['sync_loading'] = false;
        }
        $this->handle_pending_updates();
    }

    public function get_updates_state()
    {
        $last = $this->updates_state['sync_loading'];
        $this->updates_state['sync_loading'] = true;

        try {
            $data = $this->method_call('updates.getState', [], ['datacenter' => $this->datacenter->curdc]);
            $this->get_cdn_config($this->datacenter->curdc);
        } finally {
            $this->updates_state['sync_loading'] = $last;
        }

        return $data;
    }

    public function handle_update($update, $options = [])
    {
        if (!$this->settings['updates']['handle_updates']) {
            return;
        }
        \danog\MadelineProto\Logger::log('Handling an update of type '.$update['_'].'...', \danog\MadelineProto\Logger::VERBOSE);
        $channel_id = false;
        switch ($update['_']) {
            case 'updateNewChannelMessage':
            case 'updateEditChannelMessage':
                if ($update['message']['_'] === 'messageEmpty') {
                    \danog\MadelineProto\Logger::log('Got message empty, not saving', \danog\MadelineProto\Logger::ULTRA_VERBOSE);

                    return false;
                }
                $channel_id = $update['message']['to_id']['channel_id'];
                break;
            case 'updateDeleteChannelMessages':
                $channel_id = $update['channel_id'];
                break;
            case 'updateChannelTooLong':
                $channel_id = $update['channel_id'];
                \danog\MadelineProto\Logger::log('Got channel too long update, getting difference...', \danog\MadelineProto\Logger::VERBOSE);
                if (!isset($this->channels_state[$channel_id]) && !isset($update['pts'])) {
                    \danog\MadelineProto\Logger::log('I do not have the channel in the states and the pts is not set.', \danog\MadelineProto\Logger::ERROR);

                    return;
                }
                break;
        }
        if ($channel_id === false) {
            $cur_state = &$this->load_update_state();
        } else {
            $cur_state = &$this->load_channel_state($channel_id, (isset($update['pts']) ? $update['pts'] : 0) - (isset($update['pts_count']) ? $update['pts_count'] : 0));
        }
        /*
                if ($cur_state['sync_loading'] && in_array($update['_'], ['updateNewMessage', 'updateEditMessage', 'updateNewChannelMessage', 'updateEditChannelMessage'])) {
                    \danog\MadelineProto\Logger::log('Sync loading, not handling update', \danog\MadelineProto\Logger::NOTICE);

                    return false;
                }*/
        switch ($update['_']) {
            case 'updateChannelTooLong':
                $this->get_channel_difference($channel_id);

                return false;
            case 'updateNewMessage':
            case 'updateEditMessage':
            case 'updateNewChannelMessage':
            case 'updateEditChannelMessage':
                if (isset($update['message']['from_id']) && !$this->peer_isset($update['message']['from_id']) || !$this->peer_isset($update['message']['to_id']) || isset($update['message']['via_bot_id']) && !$this->peer_isset($update['message']['via_bot_id']) || isset($update['message']['entities']) && !$this->entities_peer_isset($update['message']['entities']) || isset($update['message']['fwd_from']) && !$this->fwd_peer_isset($update['message']['fwd_from'])) {
                    \danog\MadelineProto\Logger::log('Not enough data for message update, getting difference...', \danog\MadelineProto\Logger::VERBOSE);
                    if ($channel_id !== false && $this->peer_isset($this->to_supergroup($channel_id))) {
                        $this->get_channel_difference($channel_id);
                    } else {
                        $this->get_updates_difference();
                    }

                    return false;
                }
                break;
            default:
                if ($channel_id !== false && !$this->peer_isset($this->to_supergroup($channel_id))) {
                    \danog\MadelineProto\Logger::log('Skipping update, I do not have the channel id '.$channel_id, \danog\MadelineProto\Logger::ERROR);

                    return false;
                }
                break;
        }
        if (isset($update['pts'])) {
            if ($update['pts'] < $cur_state['pts']) {
                \danog\MadelineProto\Logger::log('Duplicate update, channel id: '.$channel_id, \danog\MadelineProto\Logger::ERROR);

                return false;
            }
            if ($cur_state['pts'] + (isset($update['pts_count']) ? $update['pts_count'] : 0) !== $update['pts']) {
                \danog\MadelineProto\Logger::log('Pts hole. current pts: '.$cur_state['pts'].', pts count: '.(isset($update['pts_count']) ? $update['pts_count'] : 0).', pts: '.$update['pts'].', channel id: '.$channel_id, \danog\MadelineProto\Logger::ERROR);
                if ($channel_id !== false && $this->peer_isset($this->to_supergroup($channel_id))) {
                    $this->get_channel_difference($channel_id);
                } else {
                    $this->get_updates_difference();
                }

                return false;
            }
            if (isset($update['message']['id'], $update['message']['to_id'])) {
                if (!$this->check_msg_id($update['message'])) {
                    \danog\MadelineProto\Logger::log('Duplicate update by message id, channel id: '.$channel_id, \danog\MadelineProto\Logger::ERROR);

                    return false;
                }
            }
            \danog\MadelineProto\Logger::log('Applying pts. current pts: '.$cur_state['pts'].', new pts: '.$update['pts'].', channel id: '.$channel_id, \danog\MadelineProto\Logger::VERBOSE);
            $cur_state['pts'] = $update['pts'];
            if ($channel_id === false && isset($options['date']) && $cur_state['date'] < $options['date']) {
                $cur_state['date'] = $options['date'];
            }
        }
        if ($channel_id === false && isset($options['seq']) || isset($options['seq_start'])) {
            $seq = $options['seq'];
            $seq_start = isset($options['seq_start']) ? $options['seq_start'] : $options['seq'];
            if ($seq_start != $cur_state['seq'] + 1 && $seq_start > $cur_state['seq']) {
                \danog\MadelineProto\Logger::log('Seq hole. seq_start: '.$seq_start.' != cur seq: '.$cur_state['seq'].' + 1', \danog\MadelineProto\Logger::ERROR);
                $this->get_updates_difference();

                return false;
            }
            if ($cur_state['seq'] !== $seq) {
                $cur_state['seq'] = $seq;
                if (isset($options['date']) && $cur_state['date'] < $options['date']) {
                    $cur_state['date'] = $options['date'];
                }
            }
        }
        $this->save_update($update);
    }

    public function handle_multiple_update($updates, $options = [], $channel = false)
    {
        if (!$this->settings['updates']['handle_updates']) {
            return;
        }
        if ($channel === false) {
            foreach ($updates as $update) {
                $this->handle_update($update, $options);
            }
        } else {
            foreach ($updates as $update) {
                $this->handle_update($update);
            }
        }
    }

    public function handle_update_messages($messages, $channel = false)
    {
        if (!$this->settings['updates']['handle_updates']) {
            return;
        }
        foreach ($messages as $message) {
            $this->handle_update(['_' => $channel === false ? 'updateNewMessage' : 'updateNewChannelMessage', 'message' => $message, 'pts' => $channel === false ? $this->load_update_state()['pts'] : $this->load_channel_state($channel)['pts'], 'pts_count' => 0]);
        }
    }

    public function save_update($update)
    {
        array_walk($this->calls, function ($controller, $id) {
            if ($controller->getCallState() === \danog\MadelineProto\VoIP::CALL_STATE_ENDED) {
                $controller->discard();
            }
        });
        if ($update['_'] === 'updateDcOptions') {
            \danog\MadelineProto\Logger::log('Got new dc options', \danog\MadelineProto\Logger::VERBOSE);
            $this->parse_dc_options($update['dc_options']);

            return;
        }
        if ($update['_'] === 'updatePhoneCall') {
            if (!class_exists('\\danog\\MadelineProto\\VoIP')) {
                \danog\MadelineProto\Logger::log('The php-libtgvoip extension is required to accept and manage calls. See daniil.it/MadelineProto for more info.', \danog\MadelineProto\Logger::WARNING);

                return;
            }
            switch ($update['phone_call']['_']) {
                case 'phoneCallRequested':
                    if (isset($this->calls[$update['phone_call']['id']])) {
                        return;
                    }
                    $controller = new \danog\MadelineProto\VoIP(false, $update['phone_call']['admin_id'], ['_' => 'inputPhoneCall', 'id' => $update['phone_call']['id'], 'access_hash' => $update['phone_call']['access_hash']], $this, \danog\MadelineProto\VoIP::CALL_STATE_INCOMING, $update['phone_call']['protocol']);
                    $controller->storage = ['g_a_hash' => $update['phone_call']['g_a_hash']];
                    $update['phone_call'] = $this->calls[$update['phone_call']['id']] = $controller;
                    break;
                case 'phoneCallAccepted':
                    if (!$this->confirm_call($update['phone_call'])) {
                        return;
                    }
                    $update['phone_call'] = $this->calls[$update['phone_call']['id']];
                    break;
                case 'phoneCall':
                    if (!$this->complete_call($update['phone_call'])) {
                        return;
                    }
                    $update['phone_call'] = $this->calls[$update['phone_call']['id']];
                    break;
                case 'phoneCallDiscarded':
                    if (!isset($this->calls[$update['phone_call']['id']])) {
                        return;
                    }

                    return $this->calls[$update['phone_call']['id']]->discard(['_' => 'phoneCallDiscardReasonHangup'], [], $update['phone_call']['need_debug']);
            }
        }
        if ($update['_'] === 'updateNewEncryptedMessage' && !isset($update['message']['decrypted_message'])) {
            $cur_state = $this->load_update_state();
            if ($cur_state['qts'] === -1) {
                $cur_state['qts'] = $update['qts'];
            }
            if ($update['qts'] < $cur_state['qts']) {
                \danog\MadelineProto\Logger::log('Duplicate update. update qts: '.$update['qts'].' <= current qts '.$cur_state['qts'].', chat id: '.$update['message']['chat_id'], \danog\MadelineProto\Logger::ERROR);

                return false;
            }
            if ($update['qts'] > $cur_state['qts'] + 1) {
                \danog\MadelineProto\Logger::log('Qts hole. Fetching updates manually: update qts: '.$update['qts'].' > current qts '.$cur_state['qts'].'+1, chat id: '.$update['message']['chat_id'], \danog\MadelineProto\Logger::ERROR);
                $this->get_updates_difference();

                return false;
            }
            \danog\MadelineProto\Logger::log('Applying qts: '.$update['qts'].' over current qts '.$cur_state['qts'].', chat id: '.$update['message']['chat_id'], \danog\MadelineProto\Logger::VERBOSE);
            $this->method_call('messages.receivedQueue', ['max_qts' => $cur_state['qts'] = $update['qts']], ['datacenter' => $this->datacenter->curdc]);
            $this->handle_encrypted_update($update);

            return;
        }
        /*
        if ($update['_'] === 'updateEncryptedChatTyping') {
            $update = ['_' => 'updateUserTyping', 'user_id' => $this->encrypted_chats[$update['chat_id']]['user_id'], 'action' => ['_' => 'sendMessageTypingAction']];
        }
        */
        if ($update['_'] === 'updateEncryption') {
            switch ($update['chat']['_']) {
                case 'encryptedChatRequested':
                    if ($this->settings['secret_chats']['accept_chats'] === false || is_array($this->settings['secret_chats']['accept_chats']) && !in_array($update['chat']['admin_id'], $this->settings['secret_chats']['accept_chats'])) {
                        return;
                    }
                    \danog\MadelineProto\Logger::log('Accepting secret chat '.$update['chat']['id'], \danog\MadelineProto\Logger::NOTICE);
                    $this->accept_secret_chat($update['chat']);
                    break;
                case 'encryptedChatDiscarded':
                    \danog\MadelineProto\Logger::log('Deleting secret chat '.$update['chat']['id'].' because it was revoked by the other user', \danog\MadelineProto\Logger::NOTICE);
                    if (isset($this->secret_chats[$update['chat']['id']])) {
                        unset($this->secret_chats[$update['chat']['id']]);
                    }
                    if (isset($this->temp_requested_secret_chats[$update['chat']['id']])) {
                        unset($this->temp_requested_secret_chats[$update['chat']['id']]);
                    }
                    break;
                case 'encryptedChat':
                    \danog\MadelineProto\Logger::log('Completing creation of secret chat '.$update['chat']['id'], \danog\MadelineProto\Logger::NOTICE);
                    $this->complete_secret_chat($update['chat']);
                    break;
            }
            //\danog\MadelineProto\Logger::log($update, \danog\MadelineProto\Logger::NOTICE);
        }
        if (!$this->settings['updates']['handle_updates']) {
            return;
        }
        if (isset($update['message']['_']) && $update['message']['_'] === 'messageEmpty') {
            return;
        }
        if (isset($update['message']['from_id']) && $update['message']['from_id'] === $this->authorization['user']['id']) {
            $update['message']['out'] = true;
        }
        \danog\MadelineProto\Logger::log('Saving an update of type '.$update['_'].'...', \danog\MadelineProto\Logger::VERBOSE);
        if (isset($this->settings['pwr']['strict']) && $this->settings['pwr']['strict'] && isset($this->settings['pwr']['update_handler'])) {
            $this->pwr_update_handler($update);
        } else {
            $this->get_updates_update_handler($update);
        }
    }

    public function pwr_webhook($update)
    {
        $payload = json_encode($update);
        \danog\MadelineProto\Logger::log($update, $payload, json_last_error());
        if ($payload === '') {
            \danog\MadelineProto\Logger::log('EMPTY UPDATE');

            return false;
        }
        $ch = curl_init();
        curl_setopt($ch, CURLOPT_RETURNTRANSFER, true);
        curl_setopt($ch, CURLOPT_URL, $this->hook_url);
        curl_setopt($ch, CURLOPT_POST, true);
        curl_setopt($ch, CURLOPT_POSTFIELDS, $payload);
        curl_setopt($ch, CURLOPT_HTTPHEADER, ['Content-Type: application/json']);
        $parse = parse_url($this->hook_url);
        if (isset($parse['scheme']) && $parse['scheme'] == 'https') {
            if (isset($this->pem_path) && file_exists($this->pem_path)) {
                curl_setopt($ch, CURLOPT_SSL_VERIFYPEER, true);
                curl_setopt($ch, CURLOPT_CAINFO, $this->pem_path);
            } else {
                //curl_setopt($ch, CURLOPT_SSL_VERIFYPEER, false);
            }
        }
        $result = curl_exec($ch);
        curl_close($ch);
        \danog\MadelineProto\Logger::log('Result of webhook query is '.$result, \danog\MadelineProto\Logger::NOTICE);
        $result = json_decode($result, true);
        if (is_array($result) && isset($result['method']) && $result['method'] != '' && is_string($result['method'])) {
            try {
                \danog\MadelineProto\Logger::log('Reverse webhook command returned', $this->method_call($result['method'], $result, ['datacenter' => $this->datacenter->curdc]));
            } catch (\danog\MadelineProto\Exception $e) {
            } catch (\danog\MadelineProto\TL\Exception $e) {
            } catch (\danog\MadelineProto\RPCErrorException $e) {
            } catch (\danog\MadelineProto\SecurityException $e) {
            }
        }
    }
}<|MERGE_RESOLUTION|>--- conflicted
+++ resolved
@@ -191,14 +191,8 @@
         } catch (\danog\MadelineProto\PTSException $e) {
             \danog\MadelineProto\Logger::log($e->getMessage());
             unset($this->channels_state[$channel]);
-<<<<<<< HEAD
-
-            return; //$this->get_channel_difference($channel);
-=======
-            $this->load_channel_state($channel)['sync_loading'] = false;
 
             return false; //$this->get_channel_difference($channel);
->>>>>>> 164f833f
         } finally {
             $this->postpone_updates = false;
             $this->load_channel_state($channel)['sync_loading'] = false;
