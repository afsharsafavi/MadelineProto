--- conflicted
+++ resolved
@@ -710,11 +710,7 @@
 
     public function getV()
     {
-<<<<<<< HEAD
-        return 40;
-=======
-        return 41;
->>>>>>> 30f9c4b2
+        return 42;
     }
 
     public function get_self()
