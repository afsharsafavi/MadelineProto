--- conflicted
+++ resolved
@@ -73,11 +73,7 @@
     /*
     const V = 71;
      */
-<<<<<<< HEAD
-    const V = 125;
-=======
     const V = 126;
->>>>>>> 949bd194
     const RELEASE = '4.0';
     const NOT_LOGGED_IN = 0;
     const WAITING_CODE = 1;
