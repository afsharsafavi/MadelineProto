<?php
/**
 * Socket read loop.
 *
 * This file is part of MadelineProto.
 * MadelineProto is free software: you can redistribute it and/or modify it under the terms of the GNU Affero General Public License as published by the Free Software Foundation, either version 3 of the License, or (at your option) any later version.
 * MadelineProto is distributed in the hope that it will be useful, but WITHOUT ANY WARRANTY; without even the implied warranty of MERCHANTABILITY or FITNESS FOR A PARTICULAR PURPOSE.
 * See the GNU Affero General Public License for more details.
 * You should have received a copy of the GNU General Public License along with MadelineProto.
 * If not, see <http://www.gnu.org/licenses/>.
 *
 * @author    Daniil Gentili <daniil@daniil.it>
 * @copyright 2016-2019 Daniil Gentili <daniil@daniil.it>
 * @license   https://opensource.org/licenses/AGPL-3.0 AGPLv3
 *
 * @link      https://docs.madelineproto.xyz MadelineProto documentation
 */

namespace danog\MadelineProto\Loop\Connection;

use Amp\ByteStream\PendingReadError;
use Amp\ByteStream\StreamException;
use Amp\Loop;
use Amp\Websocket\ClosedException;
use danog\MadelineProto\Logger;
use danog\MadelineProto\Loop\Impl\SignalLoop;
use danog\MadelineProto\MTProtoTools\Crypt;
use danog\MadelineProto\NothingInTheSocketException;
use danog\MadelineProto\Tools;
<<<<<<< HEAD
use Amp\ByteStream\StreamException;
use Amp\ByteStream\PendingReadError;
=======
>>>>>>> 3dc3d6e5

/**
 * Socket read loop.
 *
 * @author Daniil Gentili <daniil@daniil.it>
 */
class ReadLoop extends SignalLoop
{
    use Tools;
    use Crypt;

    protected $connection;
    protected $datacenter;

    public function __construct($API, $datacenter)
    {
        $this->API = $API;
        $this->datacenter = $datacenter;
        $this->connection = $API->datacenter->sockets[$datacenter];
    }

    public function loop()
    {
        $API = $this->API;
        $datacenter = $this->datacenter;
        $connection = $this->connection;

        //$timeout = $API->settings['connection_settings'][isset($API->settings['connection_settings'][$datacenter]) ? $datacenter : 'all']['timeout'];
        while (true) {
            try {
                $error = yield $this->waitSignal($this->readMessage());
<<<<<<< HEAD
            } catch (NothingInTheSocketException|StreamException|PendingReadError $e) {
=======
            } catch (NothingInTheSocketException | StreamException | PendingReadError | \Error $e) {
>>>>>>> 3dc3d6e5
                if (isset($connection->old)) {
                    return;
                }
                $API->logger->logger($e);
                $API->logger->logger("Got nothing in the socket in DC {$datacenter}, reconnecting...", Logger::ERROR);
                yield $connection->reconnect();
                continue;
            }

            if (is_int($error)) {
                $this->exitedLoop();

                if ($error === -404) {
                    if ($connection->temp_auth_key !== null) {
                        $API->logger->logger("WARNING: Resetting auth key in DC {$datacenter}...", \danog\MadelineProto\Logger::WARNING);
                        $connection->temp_auth_key = null;
                        $connection->session_id = null;
                        foreach ($connection->new_outgoing as $message_id) {
                            $connection->outgoing_messages[$message_id]['sent'] = 0;
                        }
                        yield $connection->reconnect();
                        yield $API->init_authorization_async();
                    } else {
                        yield $connection->reconnect();
                    }
                } elseif ($error === -1) {
                    yield $connection->reconnect();
                    $API->logger->logger("WARNING: Got quick ack from DC {$datacenter}", \danog\MadelineProto\Logger::WARNING);
                } elseif ($error === 0) {
                    yield $connection->reconnect();
                    $API->logger->logger("Got NOOP from DC {$datacenter}", \danog\MadelineProto\Logger::WARNING);
                } else {
                    yield $connection->reconnect();

                    throw new \danog\MadelineProto\RPCErrorException($error, $error);
                }

                return;
            }

            $connection->http_res_count++;

            Loop::defer([$API, 'handle_messages'], $datacenter);

            if ($this->API->is_http($datacenter)) {
                Loop::defer([$connection->waiter, 'resume']);
            }
        }
    }

    public function readMessage()
    {
        $API = $this->API;
        $datacenter = $this->datacenter;
        $connection = $this->connection;
        if (isset($this->connection->old)) {
            $API->logger->logger('Not reading because connection is old');

            throw new NothingInTheSocketException();
        }

        try {
            $buffer = yield $connection->stream->getReadBuffer($payload_length);
        } catch (ClosedException $e) {
            $API->logger->logger($e->getReason());
            if (strpos($e->getReason(), '       ') === 0) {
                $payload = -substr($e->getReason(), 7);
                $API->logger->logger("Received $payload from DC ".$datacenter, \danog\MadelineProto\Logger::ULTRA_VERBOSE);

                return $payload;
            }

            throw $e;
        }

        if ($payload_length === 4) {
            $payload = $this->unpack_signed_int(yield $buffer->bufferRead(4));
            $API->logger->logger("Received $payload from DC ".$datacenter, \danog\MadelineProto\Logger::ULTRA_VERBOSE);

            return $payload;
        }
        $auth_key_id = yield $buffer->bufferRead(8);

        if ($auth_key_id === "\0\0\0\0\0\0\0\0") {
            $message_id = yield $buffer->bufferRead(8);
            if (!in_array($message_id, [1, 0])) {
                $connection->check_message_id($message_id, ['outgoing' => false, 'container' => false]);
            }
            $message_length = unpack('V', yield $buffer->bufferRead(4))[1];
            $message_data = yield $buffer->bufferRead($message_length);
            $left = $payload_length - $message_length - 4 - 8 - 8;
            if ($left) {
                $API->logger->logger('Padded unencrypted message', \danog\MadelineProto\Logger::ULTRA_VERBOSE);
                if ($left < (-$message_length & 15)) {
                    $API->logger->logger('Protocol padded unencrypted message', \danog\MadelineProto\Logger::ULTRA_VERBOSE);
                }
                yield $buffer->bufferRead($left);
            }
            $connection->incoming_messages[$message_id] = [];
        } elseif ($auth_key_id === $connection->temp_auth_key['id']) {
            $message_key = yield $buffer->bufferRead(16);
            list($aes_key, $aes_iv) = $this->aes_calculate($message_key, $connection->temp_auth_key['auth_key'], false);
            $encrypted_data = yield $buffer->bufferRead($payload_length - 24);

            $protocol_padding = strlen($encrypted_data) % 16;
            if ($protocol_padding) {
                $encrypted_data = substr($encrypted_data, 0, -$protocol_padding);
            }
            $decrypted_data = $this->ige_decrypt($encrypted_data, $aes_key, $aes_iv);
            /*
            $server_salt = substr($decrypted_data, 0, 8);
            if ($server_salt != $connection->temp_auth_key['server_salt']) {
            $API->logger->logger('WARNING: Server salt mismatch (my server salt '.$connection->temp_auth_key['server_salt'].' is not equal to server server salt '.$server_salt.').', \danog\MadelineProto\Logger::WARNING);
            }
             */
            $session_id = substr($decrypted_data, 8, 8);
            if ($session_id != $connection->session_id) {
                throw new \danog\MadelineProto\Exception('Session id mismatch.');
            }
            $message_id = substr($decrypted_data, 16, 8);
            $connection->check_message_id($message_id, ['outgoing' => false, 'container' => false]);
            $seq_no = unpack('V', substr($decrypted_data, 24, 4))[1];

            $message_data_length = unpack('V', substr($decrypted_data, 28, 4))[1];
            if ($message_data_length > strlen($decrypted_data)) {
                throw new \danog\MadelineProto\SecurityException('message_data_length is too big');
            }
            if (strlen($decrypted_data) - 32 - $message_data_length < 12) {
                throw new \danog\MadelineProto\SecurityException('padding is too small');
            }
            if (strlen($decrypted_data) - 32 - $message_data_length > 1024) {
                throw new \danog\MadelineProto\SecurityException('padding is too big');
            }
            if ($message_data_length < 0) {
                throw new \danog\MadelineProto\SecurityException('message_data_length not positive');
            }
            if ($message_data_length % 4 != 0) {
                throw new \danog\MadelineProto\SecurityException('message_data_length not divisible by 4');
            }
            $message_data = substr($decrypted_data, 32, $message_data_length);
            if ($message_key != substr(hash('sha256', substr($connection->temp_auth_key['auth_key'], 96, 32).$decrypted_data, true), 8, 16)) {
                throw new \danog\MadelineProto\SecurityException('msg_key mismatch');
            }
            $connection->incoming_messages[$message_id] = ['seq_no' => $seq_no];
        } else {
            $API->logger->logger('Got unknown auth_key id', \danog\MadelineProto\Logger::ERROR);

            return -404;
        }
        $deserialized = $API->deserialize($message_data, ['type' => '', 'datacenter' => $datacenter]);
        $API->referenceDatabase->reset();

        $connection->incoming_messages[$message_id]['content'] = $deserialized;
        $connection->incoming_messages[$message_id]['response'] = -1;
        $connection->new_incoming[$message_id] = $message_id;
        $connection->last_http_wait = 0;

        $API->logger->logger('Received payload from DC '.$datacenter, \danog\MadelineProto\Logger::ULTRA_VERBOSE);

        return true;
    }

    public function __toString(): string
    {
        return "read loop in DC {$this->datacenter}";
    }
}<|MERGE_RESOLUTION|>--- conflicted
+++ resolved
@@ -27,11 +27,8 @@
 use danog\MadelineProto\MTProtoTools\Crypt;
 use danog\MadelineProto\NothingInTheSocketException;
 use danog\MadelineProto\Tools;
-<<<<<<< HEAD
 use Amp\ByteStream\StreamException;
 use Amp\ByteStream\PendingReadError;
-=======
->>>>>>> 3dc3d6e5
 
 /**
  * Socket read loop.
@@ -63,11 +60,7 @@
         while (true) {
             try {
                 $error = yield $this->waitSignal($this->readMessage());
-<<<<<<< HEAD
-            } catch (NothingInTheSocketException|StreamException|PendingReadError $e) {
-=======
             } catch (NothingInTheSocketException | StreamException | PendingReadError | \Error $e) {
->>>>>>> 3dc3d6e5
                 if (isset($connection->old)) {
                     return;
                 }
